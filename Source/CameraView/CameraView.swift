import UIKit
import AVFoundation
import PhotosUI

protocol CameraViewDelegate: class {

  func setFlashButtonHidden(hidden: Bool)
  func imageToLibrary()
}

class CameraView: UIViewController, CLLocationManagerDelegate {

  lazy var blurView: UIVisualEffectView = { [unowned self] in
    let effect = UIBlurEffect(style: .Dark)
    let blurView = UIVisualEffectView(effect: effect)

    return blurView
    }()

  lazy var focusImageView: UIImageView = { [unowned self] in
    let imageView = UIImageView()
    imageView.image = self.getImage("focusIcon")
    imageView.backgroundColor = .clearColor()
    imageView.frame = CGRectMake(0, 0, 110, 110)
    imageView.alpha = 0

    return imageView
    }()

  lazy var capturedImageView: UIView = { [unowned self] in
    let view = UIView()
    view.backgroundColor = .blackColor()
    view.alpha = 0

    return view
    }()

  lazy var containerView: UIView = {
    let view = UIView()
    view.alpha = 0

    return view
  }()

  lazy var noCameraLabel: UILabel = { [unowned self] in
    let label = UILabel()
    label.font = Configuration.noCameraFont
    label.textColor = Configuration.noCameraColor
    label.text = Configuration.noCameraTitle
    label.sizeToFit()

    return label
    }()

  lazy var noCameraButton: UIButton = { [unowned self] in
    let button = UIButton(type: .System)
    let title = NSAttributedString(string: Configuration.settingsTitle,
      attributes: [
        NSFontAttributeName : Configuration.settingsFont,
        NSForegroundColorAttributeName : Configuration.settingsColor,
      ])

    button.setAttributedTitle(title, forState: .Normal)
    button.sizeToFit()
    button.addTarget(self, action: "settingsButtonDidTap", forControlEvents: .TouchUpInside)

    return button
    }()

  let captureSession = AVCaptureSession()
  var devices = AVCaptureDevice.devices()
  var captureDevice: AVCaptureDevice? {
    didSet {
      if let currentDevice = captureDevice {
        delegate?.setFlashButtonHidden(!currentDevice.hasFlash)
      }
    }
  }

  var capturedDevices: NSMutableArray?
  var previewLayer: AVCaptureVideoPreviewLayer?
  weak var delegate: CameraViewDelegate?
  var stillImageOutput: AVCaptureStillImageOutput?
  var animationTimer: NSTimer?

  var locationManager = CLLocationManager()
  var latestLocation: CLLocation?

  override func viewDidLoad() {
    super.viewDidLoad()

    initializeCamera()
    initializeLocationManager()

    view.backgroundColor = Configuration.mainColor
    previewLayer?.backgroundColor = Configuration.mainColor.CGColor

    containerView.addSubview(blurView)
    [focusImageView, capturedImageView].forEach {
      view.addSubview($0)
    }
  }

  override func viewDidAppear(animated: Bool) {
<<<<<<< HEAD
    locationManager.startUpdatingLocation()
  }

  override func viewDidDisappear(animated: Bool) {
    locationManager.stopUpdatingLocation()
=======
    super.viewDidAppear(animated)
    setCorrectOrientationToPreviewLayer()
>>>>>>> abfec590
  }

  // MARK: - Layout

  override func viewDidLayoutSubviews() {
    super.viewDidLayoutSubviews()

    let centerX = view.bounds.width / 2

    noCameraLabel.center = CGPoint(x: centerX,
      y: view.bounds.height / 2 - 100)

    noCameraButton.center = CGPoint(x: centerX,
      y: noCameraLabel.frame.maxY + 20)
  }

  // MARK: - Initialize camera

  func initializeCamera() {
    captureSession.sessionPreset = AVCaptureSessionPreset1920x1080
    capturedDevices = NSMutableArray()

    showNoCamera(false)

    let authorizationStatus = AVCaptureDevice.authorizationStatusForMediaType(AVMediaTypeVideo)

    if devices.isEmpty { devices = AVCaptureDevice.devices() }

    for device in devices {
      if let device = device as? AVCaptureDevice where device.hasMediaType(AVMediaTypeVideo) {
        if authorizationStatus == .Authorized {
          captureDevice = device
          capturedDevices?.addObject(device)
        } else if authorizationStatus == .NotDetermined {
          AVCaptureDevice.requestAccessForMediaType(AVMediaTypeVideo,
            completionHandler: { (granted: Bool) -> Void in
              if granted {
                self.captureDevice = device
                self.capturedDevices?.addObject(device)
              }
              self.showNoCamera(!granted)
          })
        } else {
          showNoCamera(true)
        }
      }
    }

    captureDevice = capturedDevices?.firstObject as? AVCaptureDevice

    if captureDevice != nil { beginSession() }
  }

  // MARK: - Initialize location manager

  func initializeLocationManager() {
    locationManager.delegate = self
    locationManager.desiredAccuracy = kCLLocationAccuracyBest
    locationManager.requestWhenInUseAuthorization()
  }

  // MARK: - Actions

  func settingsButtonDidTap() {
    dispatch_async(dispatch_get_main_queue()) {
      if let settingsURL = NSURL(string: UIApplicationOpenSettingsURLString) {
        UIApplication.sharedApplication().openURL(settingsURL)
      }
    }
  }

  // MARK: - Camera actions

  func rotateCamera() {
    guard let captureDevice = captureDevice,
      currentDeviceInput = captureSession.inputs.first as? AVCaptureDeviceInput,
      deviceIndex = capturedDevices?.indexOfObject(captureDevice) else { return }

    var newDeviceIndex = 0

    blurView.frame = view.bounds
    containerView.frame = view.bounds
    view.addSubview(containerView)

    if let index = capturedDevices?.count where deviceIndex != index - 1 && deviceIndex < capturedDevices?.count {
      newDeviceIndex = deviceIndex + 1
    }

    self.captureDevice = capturedDevices?.objectAtIndex(newDeviceIndex) as? AVCaptureDevice
    configureDevice()

    guard let currentCaptureDevice = self.captureDevice else { return }
    UIView.animateWithDuration(0.3, animations: { [unowned self] in
      self.containerView.alpha = 1
      }, completion: { finished in
        self.captureSession.beginConfiguration()
        self.captureSession.removeInput(currentDeviceInput)

        self.captureSession.sessionPreset =
          currentCaptureDevice.supportsAVCaptureSessionPreset(AVCaptureSessionPreset1280x720)
          ? AVCaptureSessionPreset1280x720
          : AVCaptureSessionPreset640x480

        do { try
          self.captureSession.addInput(AVCaptureDeviceInput(device: self.captureDevice))
        } catch {
          print("There was an error capturing your device.")
        }

        self.captureSession.commitConfiguration()
        UIView.animateWithDuration(0.7, animations: { [unowned self] in
          self.containerView.alpha = 0
          })
    })
  }

  func flashCamera(title: String) {
    guard let _ = captureDevice?.hasFlash else { return }

    do {
      try captureDevice?.lockForConfiguration()
    } catch _ { }

    switch title {
    case "ON":
      captureDevice?.flashMode = .On
    case "OFF":
      captureDevice?.flashMode = .Off
    default:
      captureDevice?.flashMode = .Auto
    }
  }

  func takePicture() {
    capturedImageView.frame = view.bounds

    UIView.animateWithDuration(0.1, animations: {
      self.capturedImageView.alpha = 1
      }, completion: { _ in
        UIView.animateWithDuration(0.1, animations: {
          self.capturedImageView.alpha = 0
        })
    })

    let queue = dispatch_queue_create("session queue", DISPATCH_QUEUE_SERIAL)

    guard let stillImageOutput = self.stillImageOutput else { return }

    if let videoOrientation = previewLayer?.connection.videoOrientation {
      stillImageOutput.connectionWithMediaType(AVMediaTypeVideo).videoOrientation = videoOrientation
    }

    dispatch_async(queue, { [unowned self] in
      stillImageOutput.captureStillImageAsynchronouslyFromConnection(stillImageOutput.connectionWithMediaType(AVMediaTypeVideo),
        completionHandler: { (buffer, error) -> Void in
          let imageData = AVCaptureStillImageOutput.jpegStillImageNSDataRepresentation(buffer)

          guard let imageFromData = UIImage(data: imageData) else { return }
<<<<<<< HEAD
          let image = self.cropImage(imageFromData)
          let orientation = self.pictureOrientation()
          guard let imageCG = image.CGImage else { return }
=======
          UIImageWriteToSavedPhotosAlbum(imageFromData, self, "saveImage:error:context:", nil)
      })
      })
  }
>>>>>>> abfec590

          PHPhotoLibrary.sharedPhotoLibrary().performChanges({
            let request = PHAssetChangeRequest.creationRequestForAssetFromImage(UIImage(CGImage: imageCG, scale: 1.0, orientation: orientation))
            request.location = self.latestLocation
          }, completionHandler:  { success, error in
            self.delegate?.imageToLibrary()
          })
      })
    })
  }

  // MARK: - Timer methods

  func timerDidFire() {
    UIView.animateWithDuration(0.3, animations: { [unowned self] in
      self.focusImageView.alpha = 0
      }) { _ in
        self.focusImageView.transform = CGAffineTransformIdentity
    }
  }

  // MARK: - Camera methods

  func focusTo(point: CGPoint) {
    guard let device = captureDevice else { return }
    do { try device.lockForConfiguration() } catch {
      print("Couldn't lock configuration")
    }

    if device.isFocusModeSupported(AVCaptureFocusMode.Locked) {
      device.focusPointOfInterest = CGPointMake(point.x / UIScreen.mainScreen().bounds.width, point.y / UIScreen.mainScreen().bounds.height)
      device.unlockForConfiguration()
      focusImageView.center = point
      UIView.animateWithDuration(0.5, animations: { [unowned self] in
        self.focusImageView.alpha = 1
        self.focusImageView.transform = CGAffineTransformMakeScale(0.6, 0.6)
        }, completion: { _ in
          self.animationTimer = NSTimer.scheduledTimerWithTimeInterval(1, target: self,
            selector: "timerDidFire", userInfo: nil, repeats: false)
      })
    }
  }

  override func touchesBegan(touches: Set<UITouch>, withEvent event: UIEvent?) {
    guard let firstTouch = touches.first else { return }
    let anyTouch = firstTouch
    let touchX = anyTouch.locationInView(view).x
    let touchY = anyTouch.locationInView(view).y
    focusImageView.transform = CGAffineTransformIdentity
    animationTimer?.invalidate()
    focusTo(CGPointMake(touchX, touchY))
  }

  func configureDevice() {
    if let device = captureDevice {
      do {
        try device.lockForConfiguration()
      } catch _ {
        print("Couldn't lock configuration")
      }
      device.unlockForConfiguration()
    }
  }

  func beginSession() {
    configureDevice()
    guard captureSession.inputs.count == 0 else { return }

    let captureDeviceInput: AVCaptureDeviceInput?
    do { try
      captureDeviceInput = AVCaptureDeviceInput(device: self.captureDevice)
      captureSession.addInput(captureDeviceInput)
    } catch {
      print("Failed to capture device")
    }

    guard let previewLayer = AVCaptureVideoPreviewLayer(session: captureSession) else { return }
    self.previewLayer = previewLayer
    previewLayer.autoreverses = true
    previewLayer.videoGravity = AVLayerVideoGravityResizeAspectFill
    view.layer.addSublayer(previewLayer)
    previewLayer.frame = view.layer.frame
    view.clipsToBounds = true
    captureSession.startRunning()
    stillImageOutput = AVCaptureStillImageOutput()
    stillImageOutput?.outputSettings = [AVVideoCodecKey: AVVideoCodecJPEG]
    captureSession.addOutput(stillImageOutput)
  }

  // MARK: - CLLocationManagerDelegate

  func locationManager(manager: CLLocationManager, didUpdateLocations locations: [CLLocation]) {
    // Pick the location with best (= smallest value) horizontal accuracy
    latestLocation = locations.sort{ $0.horizontalAccuracy < $1.horizontalAccuracy }.first
  }

  func locationManager(manager: CLLocationManager, didChangeAuthorizationStatus status: CLAuthorizationStatus) {
    if status == .AuthorizedAlways || status == .AuthorizedWhenInUse {
      locationManager.startUpdatingLocation()
    } else {
      locationManager.stopUpdatingLocation()
    }
  }

  func locationManager(manager: CLLocationManager, didFailWithError error: NSError) {
  }

  // MARK: - Private helpers

  func showNoCamera(show: Bool) {
    [noCameraButton, noCameraLabel].forEach {
      show ? view.addSubview($0) : $0.removeFromSuperview()
    }
  }

  func getImage(name: String) -> UIImage {
    let traitCollection = UITraitCollection(displayScale: 3)
    var bundle = NSBundle(forClass: self.classForCoder)

    if let bundlePath = NSBundle(forClass: self.classForCoder).resourcePath?.stringByAppendingString("/ImagePicker.bundle"), resourceBundle = NSBundle(path: bundlePath) {
      bundle = resourceBundle
    }

    guard let image = UIImage(named: name, inBundle: bundle, compatibleWithTraitCollection: traitCollection)
      else { return UIImage() }

    return image
  }

  override func viewWillTransitionToSize(size: CGSize, withTransitionCoordinator coordinator: UIViewControllerTransitionCoordinator) {
    super.viewWillTransitionToSize(size, withTransitionCoordinator: coordinator)

    previewLayer?.frame.size = size
    setCorrectOrientationToPreviewLayer()
  }

  func setCorrectOrientationToPreviewLayer() {
    guard let previewLayer = self.previewLayer,
      connection = previewLayer.connection
      else { return }

    switch UIDevice.currentDevice().orientation {
    case .Portrait:
      connection.videoOrientation = .Portrait
    case .LandscapeLeft:
      connection.videoOrientation = .LandscapeRight
    case .LandscapeRight:
      connection.videoOrientation = .LandscapeLeft
    case .PortraitUpsideDown:
      connection.videoOrientation = .PortraitUpsideDown
    default:
      break
    }
  }
}<|MERGE_RESOLUTION|>--- conflicted
+++ resolved
@@ -102,16 +102,14 @@
   }
 
   override func viewDidAppear(animated: Bool) {
-<<<<<<< HEAD
-    locationManager.startUpdatingLocation()
-  }
-
-  override func viewDidDisappear(animated: Bool) {
-    locationManager.stopUpdatingLocation()
-=======
     super.viewDidAppear(animated)
     setCorrectOrientationToPreviewLayer()
->>>>>>> abfec590
+    locationManager.startUpdatingLocation()
+  }
+
+  override func viewDidDisappear(animated: Bool) {
+    super.viewDidDisappear(animated)
+    locationManager.stopUpdatingLocation()
   }
 
   // MARK: - Layout
@@ -268,27 +266,29 @@
       stillImageOutput.captureStillImageAsynchronouslyFromConnection(stillImageOutput.connectionWithMediaType(AVMediaTypeVideo),
         completionHandler: { (buffer, error) -> Void in
           let imageData = AVCaptureStillImageOutput.jpegStillImageNSDataRepresentation(buffer)
-
           guard let imageFromData = UIImage(data: imageData) else { return }
-<<<<<<< HEAD
-          let image = self.cropImage(imageFromData)
-          let orientation = self.pictureOrientation()
-          guard let imageCG = image.CGImage else { return }
-=======
-          UIImageWriteToSavedPhotosAlbum(imageFromData, self, "saveImage:error:context:", nil)
-      })
-      })
-  }
->>>>>>> abfec590
 
           PHPhotoLibrary.sharedPhotoLibrary().performChanges({
-            let request = PHAssetChangeRequest.creationRequestForAssetFromImage(UIImage(CGImage: imageCG, scale: 1.0, orientation: orientation))
+            let request = PHAssetChangeRequest.creationRequestForAssetFromImage(imageFromData)
             request.location = self.latestLocation
           }, completionHandler:  { success, error in
             self.delegate?.imageToLibrary()
           })
       })
     })
+  }
+
+  func pictureOrientation() -> UIImageOrientation {
+    switch UIDevice.currentDevice().orientation {
+    case .LandscapeLeft:
+      return .Up
+    case .LandscapeRight:
+      return .Down
+    case .PortraitUpsideDown:
+      return .Left
+    default:
+      return .Right
+    }
   }
 
   // MARK: - Timer methods
