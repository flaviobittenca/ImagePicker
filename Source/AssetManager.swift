--- conflicted
+++ resolved
@@ -20,30 +20,15 @@
     return rhs < lhs
   }
 }
-<<<<<<< HEAD
-
-
 open class AssetManager {
 
-=======
-
-
-open class AssetManager {
-
->>>>>>> 456f703f
   open static func getImage(_ name: String) -> UIImage {
     let traitCollection = UITraitCollection(displayScale: 3)
     var bundle = Bundle(for: AssetManager.self)
 
-<<<<<<< HEAD
     if let resource = bundle.resourcePath, let resourceBundle = Bundle(path: resource + "/ImagePicker.bundle") {
       bundle = resourceBundle
     }
-=======
-    let bundlePath = (bundle.resourcePath)! + "/ImagePicker.bundle"
-    let resourceBundle = Bundle(path: bundlePath)
-    bundle = resourceBundle!
->>>>>>> 456f703f
 
     return UIImage(named: name, in: bundle, compatibleWith: traitCollection) ?? UIImage()
   }
@@ -61,18 +46,10 @@
 
     if fetchResult?.count > 0 {
       var assets = [PHAsset]()
-<<<<<<< HEAD
       fetchResult?.enumerateObjects({ object, index, stop in
         assets.insert(object, at: 0)
       })
 
-=======
-      
-      fetchResult?.enumerateObjects(options: NSEnumerationOptions.concurrent, using: { (object, index, stop) in
-        assets.insert(object, at: 0)
-      })
-      
->>>>>>> 456f703f
       DispatchQueue.main.async(execute: {
         completion(assets)
       })
@@ -85,11 +62,7 @@
     requestOptions.deliveryMode = .highQualityFormat
 
     imageManager.requestImage(for: asset, targetSize: size, contentMode: .aspectFill, options: requestOptions) { image, info in
-<<<<<<< HEAD
-      if info != nil {
-=======
       if let info = info , info["PHImageFileUTIKey"] == nil {
->>>>>>> 456f703f
         DispatchQueue.main.async(execute: {
           completion(image)
         })
