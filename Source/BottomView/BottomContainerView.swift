--- conflicted
+++ resolved
@@ -76,7 +76,7 @@
 
     [borderPickerButton, pickerButton, doneButton, stackView, topSeparator].map { self.addSubview($0) }
     backgroundColor = self.configuration.backgroundColor
-    imageWrapper.addGestureRecognizer(self.tapGestureRecognizer)
+      stackView.addGestureRecognizer(self.tapGestureRecognizer)
 
     setupConstraints()
   }
@@ -164,58 +164,6 @@
     }
   }
 
-<<<<<<< HEAD
-=======
-  func handleTapGestureRecognizer(gesture: UITapGestureRecognizer) {
-    delegate?.imageWrapperDidPress()
-  }
-
-  // MARK: - Wrapper methods
-
-  func updateWrapperImages(array: NSMutableArray) {
-    switch array.count {
-    case 1:
-      imageWrapper.firstImageView.image = array.firstObject as? UIImage
-      imageWrapper.secondImageView.image = nil
-      imageWrapper.secondImageView.alpha = 0
-      if pastCount < 1 {
-        animateImageView(imageWrapper.firstImageView)
-      }
-    case 0:
-      imageWrapper.firstImageView.image = nil
-    case 2:
-      imageWrapper.firstImageView.image = array[1] as? UIImage
-      imageWrapper.secondImageView.image = array.firstObject as? UIImage
-      imageWrapper.secondImageView.alpha = 1
-      imageWrapper.thirdImageView.alpha = 0
-      if pastCount < 2 {
-        animateImageView(imageWrapper.secondImageView)
-      }
-    case 3:
-      imageWrapper.firstImageView.image = array[2] as? UIImage
-      imageWrapper.secondImageView.image = array[1] as? UIImage
-      imageWrapper.thirdImageView.image = array.firstObject as? UIImage
-      imageWrapper.thirdImageView.alpha = 1
-      imageWrapper.fourthImageView.alpha = 0
-      if pastCount < 3 {
-        animateImageView(imageWrapper.thirdImageView)
-      }
-    default:
-      imageWrapper.fourthImageView.alpha = 1
-      imageWrapper.firstImageView.image = array.lastObject as? UIImage
-      imageWrapper.secondImageView.image = array[array.count - 2] as? UIImage
-      imageWrapper.thirdImageView.image = array[array.count - 3] as? UIImage
-      imageWrapper.fourthImageView.image = array[array.count - 4] as? UIImage
-      if pastCount < array.count {
-        animateImageView(imageWrapper.fourthImageView)
-      }
-    }
-
-    pastCount = array.count
-    pickerButton.photoNumber = array.count
-  }
-
->>>>>>> c6c389ae
   private func animateImageView(imageView: UIImageView) {
     imageView.transform = CGAffineTransformMakeScale(0, 0)
 
@@ -236,7 +184,6 @@
   func buttonDidPress() {
     delegate?.pickerButtonDidPress()
   }
-<<<<<<< HEAD
 }
 
 // MARK: - StackViewDelegate methods
@@ -246,6 +193,4 @@
   func stackViewDidPress() {
     delegate?.stackViewDidPress()
   }
-=======
->>>>>>> c6c389ae
 }