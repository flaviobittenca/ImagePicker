--- conflicted
+++ resolved
@@ -140,13 +140,8 @@
   func adjustButtonTitle(notification: NSNotification) {
     guard let sender = notification.object as? ImageStack else { return }
     
-<<<<<<< HEAD
     let title = !sender.images.isEmpty ?
       pickerConfiguration.doneButtonTitle : pickerConfiguration.cancelButtonTitle
-=======
-    let title = !sender.assets.isEmpty ?
-      configuration.doneButtonTitle : configuration.cancelButtonTitle
->>>>>>> ba8751eb
     bottomContainer.doneButton.setTitle(title, forState: .Normal)
   }
 
